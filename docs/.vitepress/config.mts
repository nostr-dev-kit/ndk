--- conflicted
+++ resolved
@@ -16,14 +16,9 @@
         // https://vitepress.dev/reference/default-theme-config
         nav: [
             { text: "Home", link: "/" },
-<<<<<<< HEAD
-            // { text: "API Reference", link: "/api/", target: "_blank" },
-            { text: "Code Snippets", link: "/snippets/" },
-=======
             { text: "API Reference", link: "/api/", target: "_blank" },
             { text: "Cookbook", link: "/cookbook/" },
             { text: "Snippets", link: "/snippets/" },
->>>>>>> 77059ed1
             { text: "Wiki", link: "https://wikifreedia.xyz/?c=NDK", target: "_blank" },
         ],
 
