--- conflicted
+++ resolved
@@ -4,10 +4,7 @@
 
 ### Patch Changes
 
-<<<<<<< HEAD
-=======
 -   Updated dependencies
->>>>>>> 3d1cbf39
 -   Updated dependencies [d45d962]
     -   @nostr-dev-kit/ndk@2.0.5
 
