{
    "name": "@nostr-dev-kit/ndk-wallet",
    "version": "0.5.1",
    "description": "NDK Wallet",
    "type": "module",
    "main": "./dist/index.js",
    "module": "./dist/index.mjs",
    "exports": {
        "import": {
            "types": "./dist/index.d.mts",
            "default": "./dist/index.mjs"
        },
        "require": {
            "types": "./dist/index.d.ts",
            "default": "./dist/index.js"
        }
    },
    "scripts": {
<<<<<<< HEAD
        "dev": "bun run build --watch",
=======
        "dev": "pnpm build --watch",
        "prepare": "tsup src/index.ts --format cjs,esm --dts",
>>>>>>> 9d469200
        "build": "tsup src/index.ts --format cjs,esm --dts",
        "clean": "rm -rf dist",
        "test": "bun test",
        "test:watch": "bun test --watch",
        "lint": "biome check .",
        "format": "biome format --write ."
    },
    "repository": {
        "type": "git",
        "url": "git+https://github.com/nostr-dev-kit/ndk.git"
    },
    "keywords": [
        "nostr",
        "cashu",
        "ecash"
    ],
    "author": "pablof7z",
    "license": "MIT",
    "bugs": {
        "url": "https://github.com/nostr-dev-kit/ndk/issues"
    },
    "homepage": "https://github.com/nostr-dev-kit/ndk",
    "peerDependencies": {
        "@cashu/cashu-ts": "*",
        "@cashu/crypto": "*"
    },
    "dependencies": {
        "@nostr-dev-kit/ndk": "workspace:*",
        "debug": "^4.3.4",
        "light-bolt11-decoder": "^3.0.0",
        "tseep": "^1.1.1",
        "typescript": "^5.8.2",
        "webln": "^0.3.2"
    },
    "devDependencies": {
        "@cashu/cashu-ts": "2.1.0",
        "@cashu/crypto": "0.3.4",
        "@nostr-dev-kit/ndk-test-utils": "workspace:*",
        "@nostr-dev-kit/tsconfig": "workspace:*",
        "@webbtc/webln-types": "^3.0.0",
        "nock": "^13.5.6",
        "tsup": "^8.4.0"
    }
}<|MERGE_RESOLUTION|>--- conflicted
+++ resolved
@@ -16,12 +16,8 @@
         }
     },
     "scripts": {
-<<<<<<< HEAD
         "dev": "bun run build --watch",
-=======
-        "dev": "pnpm build --watch",
         "prepare": "tsup src/index.ts --format cjs,esm --dts",
->>>>>>> 9d469200
         "build": "tsup src/index.ts --format cjs,esm --dts",
         "clean": "rm -rf dist",
         "test": "bun test",
