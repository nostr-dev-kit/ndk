--- conflicted
+++ resolved
@@ -76,13 +76,8 @@
     tags: NDKTag[] = []
 ): Promise<ContentTag> {
     const tagRegex = /(@|nostr:)(npub|nprofile|note|nevent|naddr)[a-zA-Z0-9]+/g;
-<<<<<<< HEAD
-    const hashtagRegex = /#(\w+)/g;
+    const hashtagRegex = /(?<=\s|^)(#[^\s!@#$%^&*()=+./,[{\]};:'"?><]+)/g;
     const promises: Promise<void>[] = [];
-=======
-    const hashtagRegex = /(?<=\s|^)(#[^\s!@#$%^&*()=+.\/,\[{\]};:'"?><]+)/g;
-    let promises: Promise<void>[] = [];
->>>>>>> 92389a59
 
     const addTagIfNew = (t: NDKTag) => {
         if (!tags.find((t2) => t2[0] === t[0] && t2[1] === t[1])) {
@@ -168,7 +163,7 @@
     await Promise.all(promises);
 
     content = content.replace(hashtagRegex, (tag, word) => {
-        const t: NDKTag = ["t", word];
+        const t: NDKTag = ["t", word.slice(1)];
         if (!tags.find((t2) => t2[0] === t[0] && t2[1] === t[1])) {
             tags.push(t);
         }
