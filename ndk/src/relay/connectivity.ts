--- conflicted
+++ resolved
@@ -1,9 +1,3 @@
-<<<<<<< HEAD
-import { AbstractRelay } from 'nostr-tools/abstract-relay';
-import type { Event, VerifiedEvent } from "nostr-tools/core";
-import { Nostr, EventTemplate, NostrEvent } from "nostr-tools";
-=======
->>>>>>> 81852952
 import type { NDKRelay, NDKRelayConnectionStats } from ".";
 import { NDKRelayStatus } from ".";
 import { NDKEvent } from "../events/index.js";
@@ -14,10 +8,6 @@
 import { NDKRelaySubscription, type SubscriptionParams } from "./subscriptions";
 import { matchFilters } from "nostr-tools";
 
-const verifyEvent = (event: Event): event is VerifiedEvent => {
-    return true;
-}
-
 const MAX_RECONNECT_ATTEMPTS = 5;
 
 export type CountResolver = {
@@ -34,10 +24,6 @@
     private ndkRelay: NDKRelay;
     private ws?: WebSocket;
     private _status: NDKRelayStatus;
-<<<<<<< HEAD
-    public relay?: AbstractRelay;
-=======
->>>>>>> 81852952
     private timeoutMs?: number;
     private connectedAt?: number;
     private _connectionStats: NDKRelayConnectionStats = {
@@ -313,18 +299,9 @@
     private async onAuthRequested(challenge: string) {
         const authPolicy = this.ndkRelay.authPolicy ?? this.ndk?.relayAuthDefaultPolicy;
 
-<<<<<<< HEAD
-            if (authPolicy) {
-                if (this._status !== NDKRelayStatus.AUTHENTICATING) {
-                    this._status = NDKRelayStatus.AUTHENTICATING;
-                    this.debug("Authenticating with policy: %s", challenge);
-                    const res = await authPolicy(this.ndkRelay, challenge);
-                    this.debug("Authentication policy returned", !!res);
-=======
         this.debug("Relay requested authentication", {
             havePolicy: !!authPolicy,
         });
->>>>>>> 81852952
 
         if (authPolicy) {
             if (this._status !== NDKRelayStatus.AUTHENTICATING) {
@@ -334,38 +311,13 @@
 
                 if (res instanceof NDKEvent || res === true) {
                     if (res instanceof NDKEvent) {
-<<<<<<< HEAD
-                        this.relay!.auth(async (evt: EventTemplate): Promise<VerifiedEvent> => {
-                            return res.rawEvent() as VerifiedEvent;
-                        });
-=======
                         await this.auth(res);
->>>>>>> 81852952
                     }
 
                     if (res === true) {
                         if (!this.ndk?.signer) {
                             throw new Error("No signer available for authentication");
                         } else if (this._status === NDKRelayStatus.AUTHENTICATING) {
-<<<<<<< HEAD
-                            try {
-                                this.debug("Authentication policy finished");
-                                this.relay!.auth(async (evt: EventTemplate): Promise<VerifiedEvent> => {
-                                    const event = new NDKEvent(this.ndk, evt as NostrEvent);
-                                    await event.sign();
-                                    return event.rawEvent() as VerifiedEvent;
-                                });
-                                this._status = NDKRelayStatus.CONNECTED;
-                                this.ndkRelay.emit("authed");
-                            } catch (e) {
-                                this._status = NDKRelayStatus.DISCONNECTED;
-                                this.ndkRelay.emit("delayed-connect", 10000);
-                            }
-                        }
-                    }
-                } else {
-                    this.debug("Status is ", this._status);
-=======
                             this.debug("Authentication policy finished");
                             const event = new NDKEvent(this.ndk);
                             event.kind = NDKKind.ClientAuth;
@@ -380,24 +332,8 @@
 
                     this._status = NDKRelayStatus.CONNECTED;
                     this.ndkRelay.emit("authed");
->>>>>>> 81852952
                 }
             }
-<<<<<<< HEAD
-        };
-    }
-
-    public disconnect(): void {
-        this._status = NDKRelayStatus.DISCONNECTING;
-        if (!this.relay!.connected) return;
-        
-        try {
-            this.relay!.close();
-        } catch (e) {
-            this.debug("Failed to disconnect", e);
-            this._status = NDKRelayStatus.DISCONNECTED;
-        }
-=======
         } else {
             this.ndkRelay.emit("auth", challenge);
         }
@@ -409,7 +345,6 @@
      */
     private onError(error: Error | Event): void {
         this.debug(`WebSocket error on ${this.ndkRelay.url}:`, error);
->>>>>>> 81852952
     }
 
     /**
@@ -451,9 +386,6 @@
         return isFlapping;
     }
 
-<<<<<<< HEAD
-    private async handleNotice(notice: string) {
-=======
     /**
      * Handles a notice received from the NDK relay.
      * If the notice indicates the relay is complaining (e.g. "too many" or "maximum"),
@@ -479,7 +411,6 @@
             // }, 60000);
         }
 
->>>>>>> 81852952
         this.ndkRelay.emit("notice", notice);
     }
 
