--- conflicted
+++ resolved
@@ -381,16 +381,11 @@
         const subId = generateSubId(subscriptions, mergedFilters);
         groupedSubscriptions.req = mergedFilters;
 
-<<<<<<< HEAD
         const subOptions: SubscriptionOptions = { 
             id: subId, 
             onevent: (event: NostrEvent) => {
                 const e = new NDKEvent(undefined, event);
                 e.relay = this.ndkRelay;
-=======
-        const subOptions: SubscriptionOptions = { id: subId };
-        subOptions.skipVerification = true;
->>>>>>> c1a0f085
 
                 const subFilters = this.activeSubscriptions.get(sub);
                 subFilters?.eventReceived(e);
@@ -415,20 +410,6 @@
             this.activeSubscriptionsByGroupId.set(groupableId, { filters: mergedFilters, sub });
         }
 
-<<<<<<< HEAD
-=======
-        sub.on("event", (rawEvent: NostrEvent) => {
-            const subFilters = this.activeSubscriptions.get(sub);
-            subFilters?.eventReceived(rawEvent);
-        });
-
-        sub.on("eose", () => {
-            const subFilters = this.activeSubscriptions.get(sub);
-            // this.debug(`Received EOSE from ${this.ndkRelay.url} for subscription ${subId}`);
-            subFilters?.eoseReceived(this.ndkRelay);
-        });
-
->>>>>>> c1a0f085
         groupedSubscriptions.once("close", () => {
             // this.debug(`Closing subscription ${this.ndkRelay.url} for subscription ${subId}`);
             sub.close();
