import { EncryptionNip } from "../events/encryption.js";
import type { NostrEvent } from "../events/index.js";
import type { NDK } from "../ndk/index.js";
import type { NDKRelay } from "../relay/index.js";
import type { NDKUser } from "../user";

<<<<<<< HEAD
=======
export type ENCRYPTION_SCHEMES = "nip04" | "nip44";
export const DEFAULT_ENCRYPTION_SCHEME: ENCRYPTION_SCHEMES = "nip04";
>>>>>>> 5939a3e1

/**
 * Interface for NDK signers.
 */
export interface NDKSigner {
    /**
     * Blocks until the signer is ready and returns the associated NDKUser.
     * @returns A promise that resolves to the NDKUser instance.
     */
    blockUntilReady(): Promise<NDKUser>;

    /**
     * Getter for the user property.
     * @returns A promise that resolves to the NDKUser instance.
     */
    user(): Promise<NDKUser>;

    /**
     * Signs the given Nostr event.
     * @param event - The Nostr event to be signed.
     * @returns A promise that resolves to the signature of the signed event.
     */
    sign(event: NostrEvent): Promise<string>;

    /**
     * Getter for the preferred relays.
     * @returns A promise containing a simple map of preferred relays and their read/write policies.
     */
    relays?(ndk?: NDK): Promise<NDKRelay[]>;

    /**
     * Determine the types of encryption (by nip) that this signer can perform.
     * Implementing classes SHOULD return a value even for legacy (only nip04) third party signers.
     * @nip Optionally returns an array with single supported nip or empty, to check for truthy or falsy.
     * @return A promised list of any (or none) of these strings  ['nip04', 'nip44'] 
     */
    encryptionEnabled?(nip?:EncryptionNip): Promise<EncryptionNip[]>

    /**
     * Encrypts the given Nostr event for the given recipient.
     * Implementing classes SHOULD equate legacy (only nip04) to nip == `nip04` || undefined
     * @param recipient - The recipient (pubkey or conversationKey) of the encrypted value.
     * @param value - The value to be encrypted.
<<<<<<< HEAD
     * @param nip - which NIP is being implemented ('nip04', 'nip44') 
     */
    encrypt(recipient: NDKUser, value: string, nip?:EncryptionNip): Promise<string>;

    /**
     * Decrypts the given value.
     * Implementing classes SHOULD equate legacy (only nip04) to nip == `nip04` || undefined
     * @param sender - The sender (pubkey or conversationKey) of the encrypted value
     * @param value - The value to be decrypted
     * @param nip - which NIP is being implemented ('nip04', 'nip44', 'nip49') 
     */
    decrypt(sender: NDKUser, value: string, nip?:EncryptionNip): Promise<string>;
=======
     * @param recipient - The recipient of the encrypted value.
     * @param type - The encryption scheme to use. Defaults to "nip04".
     */
    encrypt(recipient: NDKUser, value: string, type?: ENCRYPTION_SCHEMES): Promise<string>;

    /**
     * Decrypts the given value.
     * @param value
     * @param sender
     * @param type - The encryption scheme to use. Defaults to "nip04".
     */
    decrypt(sender: NDKUser, value: string, type?: ENCRYPTION_SCHEMES): Promise<string>;

    /**
     * @deprecated use nip44Encrypt instead
     */
    nip04Encrypt(recipient: NDKUser, value: string): Promise<string>;

    /**
     * @deprecated use nip44Decrypt instead
     */
    nip04Decrypt(sender: NDKUser, value: string): Promise<string>;

    /**
     * @deprecated use nip44Encrypt instead
     */
    nip44Encrypt(recipient: NDKUser, value: string): Promise<string>;

    /**
     * @deprecated use nip44Decrypt instead
     */
    nip44Decrypt(sender: NDKUser, value: string): Promise<string>;
>>>>>>> 5939a3e1
}<|MERGE_RESOLUTION|>--- conflicted
+++ resolved
@@ -4,11 +4,6 @@
 import type { NDKRelay } from "../relay/index.js";
 import type { NDKUser } from "../user";
 
-<<<<<<< HEAD
-=======
-export type ENCRYPTION_SCHEMES = "nip04" | "nip44";
-export const DEFAULT_ENCRYPTION_SCHEME: ENCRYPTION_SCHEMES = "nip04";
->>>>>>> 5939a3e1
 
 /**
  * Interface for NDK signers.
@@ -37,7 +32,7 @@
      * Getter for the preferred relays.
      * @returns A promise containing a simple map of preferred relays and their read/write policies.
      */
-    relays?(ndk?: NDK): Promise<NDKRelay[]>;
+    relays?(): Promise<NDKRelay[]>;
 
     /**
      * Determine the types of encryption (by nip) that this signer can perform.
@@ -52,7 +47,6 @@
      * Implementing classes SHOULD equate legacy (only nip04) to nip == `nip04` || undefined
      * @param recipient - The recipient (pubkey or conversationKey) of the encrypted value.
      * @param value - The value to be encrypted.
-<<<<<<< HEAD
      * @param nip - which NIP is being implemented ('nip04', 'nip44') 
      */
     encrypt(recipient: NDKUser, value: string, nip?:EncryptionNip): Promise<string>;
@@ -65,38 +59,4 @@
      * @param nip - which NIP is being implemented ('nip04', 'nip44', 'nip49') 
      */
     decrypt(sender: NDKUser, value: string, nip?:EncryptionNip): Promise<string>;
-=======
-     * @param recipient - The recipient of the encrypted value.
-     * @param type - The encryption scheme to use. Defaults to "nip04".
-     */
-    encrypt(recipient: NDKUser, value: string, type?: ENCRYPTION_SCHEMES): Promise<string>;
-
-    /**
-     * Decrypts the given value.
-     * @param value
-     * @param sender
-     * @param type - The encryption scheme to use. Defaults to "nip04".
-     */
-    decrypt(sender: NDKUser, value: string, type?: ENCRYPTION_SCHEMES): Promise<string>;
-
-    /**
-     * @deprecated use nip44Encrypt instead
-     */
-    nip04Encrypt(recipient: NDKUser, value: string): Promise<string>;
-
-    /**
-     * @deprecated use nip44Decrypt instead
-     */
-    nip04Decrypt(sender: NDKUser, value: string): Promise<string>;
-
-    /**
-     * @deprecated use nip44Encrypt instead
-     */
-    nip44Encrypt(recipient: NDKUser, value: string): Promise<string>;
-
-    /**
-     * @deprecated use nip44Decrypt instead
-     */
-    nip44Decrypt(sender: NDKUser, value: string): Promise<string>;
->>>>>>> 5939a3e1
 }