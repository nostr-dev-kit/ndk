--- conflicted
+++ resolved
@@ -1,9 +1,3 @@
-<<<<<<< HEAD
-import type { VerifiedEvent } from "nostr-tools";
-import { verifyEvent } from "nostr-tools";
-
-=======
->>>>>>> 1fdc6173
 import { NDKEvent } from "../../../events/index.js";
 import type { NDK } from "../../../ndk/index.js";
 import type { NDKUser } from "../../../user/index.js";
@@ -167,13 +161,8 @@
 
         this.debug("incoming event", { id, method, params });
 
-        // validate signature explicitly
-<<<<<<< HEAD
-        if (!verifyEvent(event.rawEvent() as VerifiedEvent)) {
-=======
         // eslint-disable-next-line @typescript-eslint/no-explicit-any
         if (!event.verifySignature(false)) {
->>>>>>> 1fdc6173
             this.debug("invalid signature", event.rawEvent());
             return;
         }
