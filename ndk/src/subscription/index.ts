import { EventEmitter } from "tseep";

import type { NDKEventId, NostrEvent } from "../events/index.js";
import { NDKEvent } from "../events/index.js";
import type { NDK } from "../ndk/index.js";
import type { NDKRelay } from "../relay";
import type { NDKPool } from "../relay/pool/index.js";
import { calculateRelaySetsFromFilters } from "../relay/sets/calculate";
import type { NDKRelaySet } from "../relay/sets/index.js";
import { queryFullyFilled } from "./utils.js";
import type { NDKKind } from "../events/kinds/index.js";
import { verifiedSignatures } from "../events/validation.js";

export type NDKSubscriptionInternalId = string;

export type NDKSubscriptionDelayedType = "at-least" | "at-most";

export type NDKFilter<K extends number = NDKKind> = {
    ids?: string[];
    kinds?: K[];
    authors?: string[];
    since?: number;
    until?: number;
    limit?: number;
    search?: string;
    [key: `#${string}`]: string[] | undefined;
};

export enum NDKSubscriptionCacheUsage {
    // Only use cache, don't subscribe to relays
    ONLY_CACHE = "ONLY_CACHE",

    // Use cache, if no matches, use relays
    CACHE_FIRST = "CACHE_FIRST",

    // Use cache in addition to relays
    PARALLEL = "PARALLEL",

    // Skip cache, don't query it
    ONLY_RELAY = "ONLY_RELAY",
}

export interface NDKSubscriptionOptions {
    /**
     * Whether to close the subscription when all relays have reached the end of the event stream.
     * @default false
     */
    closeOnEose?: boolean;
    cacheUsage?: NDKSubscriptionCacheUsage;
    DontSaveToCache?: boolean;

    /**
     * Groupable subscriptions are created with a slight time
     * delayed to allow similar filters to be grouped together.
     */
    groupable?: boolean;

    /**
     * The delay to use when grouping subscriptions, specified in milliseconds.
     * @default 100
     * @example
     * const sub1 = ndk.subscribe({ kinds: [1], authors: ["alice"] }, { groupableDelay: 100 });
     * const sub2 = ndk.subscribe({ kinds: [0], authors: ["alice"] }, { groupableDelay: 1000 });
     * // sub1 and sub2 will be grouped together and executed 100ms after sub1 was created
     */
    groupableDelay?: number;

    /**
     * Specifies how this delay should be interpreted.
     * "at-least" means "wait at least this long before sending the subscription"
     * "at-most" means "wait at most this long before sending the subscription"
     * @default "at-most"
     * @example
     * const sub1 = ndk.subscribe({ kinds: [1], authors: ["alice"] }, { groupableDelay: 100, groupableDelayType: "at-least" });
     * const sub2 = ndk.subscribe({ kinds: [0], authors: ["alice"] }, { groupableDelay: 1000, groupableDelayType: "at-most" });
     * // sub1 and sub2 will be grouped together and executed 1000ms after sub1 was created
     */
    groupableDelayType?: NDKSubscriptionDelayedType;

    /**
     * The subscription ID to use for the subscription.
     */
    subId?: string;

    /**
     * Pool to use
     */
    pool?: NDKPool;

    /**
     * Skip signature verification
     * @default false
     */
    skipVerification?: boolean;

    /**
     * Skip event validation. Event validation, checks whether received
     * kinds conform to what the expected schema of that kind should look like.rtwle
     * @default false
     */
    skipValidation?: boolean;

    /**
     * Skip emitting on events before they are received from a relay. (skip optimistic publish)
     * @default false
     */
    skipOptimisticPublishEvent?: boolean;
}

/**
 * Default subscription options.
 */
export const defaultOpts: NDKSubscriptionOptions = {
    closeOnEose: false,
    cacheUsage: NDKSubscriptionCacheUsage.CACHE_FIRST,
    DontSaveToCache: false,
    groupable: true,
    groupableDelay: 100,
    groupableDelayType: "at-most",
};

/**
 * Represents a subscription to an NDK event stream.
 *
 * @emits event
 * Emitted when an event is received by the subscription.
 * * ({NDKEvent} event - The event received by the subscription,
 * * {NDKRelay} relay - The relay that received the event,
 * * {NDKSubscription} subscription - The subscription that received the event.)
 *
 * @emits event:dup
 * Emitted when a duplicate event is received by the subscription.
 * * {NDKEvent} event - The duplicate event received by the subscription.
 * * {NDKRelay} relay - The relay that received the event.
 * * {number} timeSinceFirstSeen - The time elapsed since the first time the event was seen.
 * * {NDKSubscription} subscription - The subscription that received the event.
 * 
 * @emits cacheEose - Emitted when the cache adapter has reached the end of the events it had.
 *
 * @emits eose - Emitted when all relays have reached the end of the event stream.
 * * {NDKSubscription} subscription - The subscription that received EOSE.
 *
 * @emits close - Emitted when the subscription is closed.
 * * {NDKSubscription} subscription - The subscription that was closed.
 *
 * @example
 * const sub = ndk.subscribe({ kinds: [1] }); // Get all kind:1s
 * sub.on("event", (event) => console.log(event.content); // Show the content
 * sub.on("eose", () => console.log("All relays have reached the end of the event stream"));
 * sub.on("close", () => console.log("Subscription closed"));
 * setTimeout(() => sub.stop(), 10000); // Stop the subscription after 10 seconds
 *
 * @description
 * Subscriptions are created using {@link NDK.subscribe}.
 *
 * # Event validation
 * By defaults, subscriptions will validate events to comply with the minimal requirement
 * of each known NIP.
 * This can be disabled by setting the `skipValidation` option to `true`.
 *
 * @example
 * const sub = ndk.subscribe({ kinds: [1] }, { skipValidation: false });
 * sub.on("event", (event) => console.log(event.content); // Only valid events will be received
 */
export class NDKSubscription extends EventEmitter<{

    cacheEose: () => void;
    eose: (sub: NDKSubscription) => void;
    close: (sub: NDKSubscription) => void;
    "event:dup": (
        eventId: NDKEventId,
        relay: NDKRelay | undefined,
        timeSinceFirstSeen: number,
        sub: NDKSubscription
    ) => void;
    event: (event: NDKEvent, relay: NDKRelay | undefined, sub: NDKSubscription) => void;

    /**
     * Emitted when a relay unilaterally closes the subscription.
     * @param relay
     * @param reason
     * @returns
     */
    closed: (relay: NDKRelay, reason: string) => void;
}> {
    readonly subId?: string;
    readonly filters: NDKFilter[];
    readonly opts: NDKSubscriptionOptions;
    readonly pool: NDKPool;
    readonly skipVerification: boolean = false;
    readonly skipValidation: boolean = false;

    /**
     * Tracks the filters as they are executed on each relay
     */
    public relayFilters?: Map<WebSocket["url"], NDKFilter[]>;
    public relaySet?: NDKRelaySet;
    public ndk: NDK;
    public debug: debug.Debugger;

    /**
     * Events that have been seen by the subscription, with the time they were first seen.
     */
    public eventFirstSeen = new Map<NDKEventId, number>();

    /**
     * Relays that have sent an EOSE.
     */
    public eosesSeen = new Set<NDKRelay>();

    /**
     * The time the last event was received by the subscription.
     * This is used to calculate when EOSE should be emitted.
     */
    private lastEventReceivedAt: number | undefined;

    public internalId: NDKSubscriptionInternalId;

    /**
     * Whether the subscription should close when all relays have reached the end of the event stream.
     */
    public closeOnEose: boolean;

    /**
     * Pool monitor callback
     */
    private poolMonitor: ((relay: NDKRelay) => void) | undefined;

    public skipOptimisticPublishEvent: boolean = false;

    public constructor(
        ndk: NDK,
        filters: NDKFilter | NDKFilter[],
        opts?: NDKSubscriptionOptions,
        relaySet?: NDKRelaySet,
        subId?: string
    ) {
        super();
        this.ndk = ndk;
        this.pool = opts?.pool || ndk.pool;
        this.opts = { ...defaultOpts, ...(opts || {}) };
        this.filters = filters instanceof Array ? filters : [filters];
        this.subId = subId || opts?.subId;
        this.internalId = Math.random().toString(36).substring(7);
        this.relaySet = relaySet;
        this.debug = ndk.debug.extend(`subscription[${opts?.subId ?? this.internalId}]`);
        this.skipVerification = opts?.skipVerification || false;
        this.skipValidation = opts?.skipValidation || false;
        this.closeOnEose = opts?.closeOnEose || false;
        this.skipOptimisticPublishEvent = opts?.skipOptimisticPublishEvent || false;

        // validate that the caller is not expecting a persistent
        // subscription while using an option that will only hit the cache
        if (
            this.opts.cacheUsage === NDKSubscriptionCacheUsage.ONLY_CACHE &&
            !this.opts.closeOnEose
        ) {
            throw new Error("Cannot use cache-only options with a persistent subscription");
        }
    }

    /**
     * Returns the relays that have not yet sent an EOSE.
     */
    public relaysMissingEose(): WebSocket["url"][] {
        if (!this.relayFilters) return [];

        const relaysMissingEose = Array.from(this.relayFilters!.keys()).filter(
            (url) => !this.eosesSeen.has(this.pool.getRelay(url, false, false))
        );

        return relaysMissingEose;
    }

    /**
     * Provides access to the first filter of the subscription for
     * backwards compatibility.
     */
    get filter(): NDKFilter {
        return this.filters[0];
    }

    get groupableDelay(): number | undefined {
        if (!this.isGroupable()) return undefined;
        return this.opts?.groupableDelay;
    }

    get groupableDelayType(): NDKSubscriptionDelayedType {
        return this.opts?.groupableDelayType || "at-most";
    }

    public isGroupable(): boolean {
        return this.opts?.groupable || false;
    }

    private shouldQueryCache(): boolean {
        return this.opts?.cacheUsage !== NDKSubscriptionCacheUsage.ONLY_RELAY;
    }

    private shouldQueryRelays(): boolean {
        return this.opts?.cacheUsage !== NDKSubscriptionCacheUsage.ONLY_CACHE;
    }

    private shouldWaitForCache(): boolean {
        return (
            // Must want to close on EOSE; subscriptions
            // that want to receive further updates must
            // always hit the relay
            this.opts.closeOnEose! &&
            // Cache adapter must claim to be fast
            !!this.ndk.cacheAdapter?.locking &&
            // If explicitly told to run in parallel, then
            // we should not wait for the cache
            this.opts.cacheUsage !== NDKSubscriptionCacheUsage.PARALLEL
        );
    }

    /**
     * Start the subscription. This is the main method that should be called
     * after creating a subscription.
     */
    public async start(): Promise<void> {
        let cachePromise;

        if (this.shouldQueryCache()) {
            cachePromise = this.startWithCache();
            cachePromise.then(() => this.emit('cacheEose'))

            if (this.shouldWaitForCache()) {
                await cachePromise;

                // if the cache has a hit, return early
                if (queryFullyFilled(this)) {
                    this.emit("eose", this);
                    return;
                }
            }
        }

        if (this.shouldQueryRelays()) {
            this.startWithRelays();
            this.startPoolMonitor();
        } else {
            this.emit("eose", this);
        }

        return;
    }

    /**
     * We want to monitor for new relays that are coming online, in case
     * they should be part of this subscription.
     */
    private startPoolMonitor(): void {
        const d = this.debug.extend("pool-monitor");

        this.poolMonitor = (relay: NDKRelay) => {
            // check if the pool monitor is already in the relayFilters
            if (this.relayFilters?.has(relay.url)) return;

            const calc = calculateRelaySetsFromFilters(this.ndk, this.filters, this.pool);

            // check if the new relay is included
            if (calc.get(relay.url)) {
                // add it to the relayFilters
                this.relayFilters?.set(relay.url, this.filters);

                // d("New relay connected -- adding to subscription", relay.url);
                relay.subscribe(this, this.filters);
            }
        };

        this.pool.on("relay:connect", this.poolMonitor);
    }

    public onStopped?: () => void;

    public stop(): void {
        this.emit("close", this);
        this.poolMonitor && this.pool.off("relay:connect", this.poolMonitor);
        this.removeAllListeners();
        this.onStopped?.();
    }

    /**
     * @returns Whether the subscription has an authors filter.
     */
    public hasAuthorsFilter(): boolean {
        return this.filters.some((f) => f.authors?.length);
    }

    private async startWithCache(): Promise<void> {
        if (this.ndk.cacheAdapter?.query) {
            const promise = this.ndk.cacheAdapter.query(this);

            if (this.ndk.cacheAdapter.locking) {
                await promise;
            }
        }
    }

    /**
     * Send REQ to relays
     */
    private startWithRelays(): void {
        if (!this.relaySet || this.relaySet.relays.size === 0) {
            this.relayFilters = calculateRelaySetsFromFilters(this.ndk, this.filters, this.pool);
        } else {
            this.relayFilters = new Map();
            for (const relay of this.relaySet.relays) {
                this.relayFilters.set(relay.url, this.filters);
            }
        }

        if (!this.relayFilters || this.relayFilters.size === 0) return;

        // iterate through the this.relayFilters
        for (const [relayUrl, filters] of this.relayFilters) {
            const relay = this.pool.getRelay(relayUrl, true, true, filters);
            relay.subscribe(this, filters);
        }
    }

    // EVENT handling

    /**
     * Called when an event is received from a relay or the cache
     * @param event
     * @param relay
     * @param fromCache Whether the event was received from the cache
     * @param optimisticPublish Whether this event is coming from an optimistic publish
     */
    public eventReceived(
        event: NDKEvent | NostrEvent,
        relay: NDKRelay | undefined,
        fromCache: boolean = false,
        optimisticPublish: boolean = false
    ) {
        const eventId = event.id! as NDKEventId;

        const eventAlreadySeen = this.eventFirstSeen.has(eventId);
        let ndkEvent: NDKEvent;

        if (event instanceof NDKEvent) ndkEvent = event;

        if (!eventAlreadySeen) {
            // generate the ndkEvent
            ndkEvent ??= new NDKEvent(this.ndk, event);
            ndkEvent.ndk = this.ndk;
            ndkEvent.relay = relay;

            // we don't want to validate/verify events that are either
            // coming from the cache or have been published by us from within
            // the client
            if (!fromCache && !optimisticPublish) {
                // validate it
                if (!this.skipValidation) {
                    if (!ndkEvent.isValid) {
                        this.debug(`Event failed validation %s from relay %s`, eventId, relay?.url);
                        return;
                    }
                }

                // verify it
                if (relay) {
                    if (relay?.shouldValidateEvent() !== false) {
                        if (!this.skipVerification) {
                            if (!ndkEvent.verifySignature(true) && !this.ndk.asyncSigVerification) {
                                this.debug(`Event failed signature validation`, event);
                                return;
                            } else if (relay) {
                                relay.addValidatedEvent();
                            }
                        }
                    } else {
                        relay.addNonValidatedEvent();
                    }
                }

                if (this.ndk.cacheAdapter) {
                    this.ndk.cacheAdapter.setEvent(ndkEvent, this.filters, relay);
                }
            }

            // emit it
            if (!fromCache && relay) {
                this.ndk.emit("event", ndkEvent, relay);
            }

            if (!optimisticPublish || this.skipOptimisticPublishEvent !== true) {
                this.emit("event", ndkEvent, relay, this);
                // mark the eventId as seen
                this.eventFirstSeen.set(eventId, Date.now());
            }
        } else {
            const timeSinceFirstSeen = Date.now() - (this.eventFirstSeen.get(eventId) || 0);
            this.emit("event:dup", eventId, relay, timeSinceFirstSeen, this);

            if (relay) {
                // Let's see if we have already verified this event id's signature
                const signature = verifiedSignatures.get(eventId);
                if (signature && typeof signature === "string") {
                    // If it matches then we can increase the relay verification count
                    if (event.sig === signature) {
                        relay.addValidatedEvent();
                    }
                }
            }
        }

<<<<<<< HEAD
        if (!fromCache && !optimisticPublish && relay) {
            this.trackPerRelay(event, relay);

            if (this.ndk.cacheAdapter && !this.opts.DontSaveToCache) {
                this.ndk.cacheAdapter.setEvent(event, this.filters, relay);
            }

            this.eventFirstSeen.set(event.id, Date.now());
        } else {
            this.eventFirstSeen.set(event.id, 0);
        }

        this.emit("event", event, relay, this);
=======
>>>>>>> 2263f320
        this.lastEventReceivedAt = Date.now();
    }

    public closedReceived(relay: NDKRelay, reason: string): void {
        this.emit("closed", relay, reason);
    }

    // EOSE handling
    private eoseTimeout: ReturnType<typeof setTimeout> | undefined;
    private eosed = false;

    public eoseReceived(relay: NDKRelay): void {
        this.debug("EOSE received from %s", relay.url);
        this.eosesSeen.add(relay);

        let lastEventSeen = this.lastEventReceivedAt
            ? Date.now() - this.lastEventReceivedAt
            : undefined;

        const hasSeenAllEoses = this.eosesSeen.size === this.relayFilters?.size;
        const queryFilled = queryFullyFilled(this);

        const performEose = (reason: string) => {
            this.debug("Performing EOSE: %s %d", reason, this.eosed);
            if (this.eosed) return;
            if (this.eoseTimeout) clearTimeout(this.eoseTimeout);
            this.emit("eose", this);
            this.eosed = true;

            // if (this.opts?.closeOnEose) this.stop();
        };

        if (queryFilled || hasSeenAllEoses) {
            performEose("query filled or seen all");
        } else if (this.relayFilters) {
            let timeToWaitForNextEose = 1000;

            const connectedRelays = new Set(this.pool.connectedRelays().map((r) => r.url));

            const connectedRelaysWithFilters = Array.from(this.relayFilters.keys()).filter((url) =>
                connectedRelays.has(url)
            );

            // if we have no connected relays, wait for all relays to connect
            if (connectedRelaysWithFilters.length === 0) {
                return;
            }

            // Reduce the number of ms to wait based on the percentage of relays
            // that have already sent an EOSE, the more
            // relays that have sent an EOSE, the less time we should wait
            // for the next one
            const percentageOfRelaysThatHaveSentEose =
                this.eosesSeen.size / connectedRelaysWithFilters.length;
            
            this.debug("Percentage of relays that have sent EOSE", { subId: this.subId, percentageOfRelaysThatHaveSentEose, seen: this.eosesSeen.size, total: connectedRelaysWithFilters.length });

            // If less than 2 and 50% of relays have EOSEd don't add a timeout yet
            if (this.eosesSeen.size >= 2 && percentageOfRelaysThatHaveSentEose >= 0.5) {
                timeToWaitForNextEose =
                    timeToWaitForNextEose * (1 - percentageOfRelaysThatHaveSentEose);

                if (timeToWaitForNextEose === 0) {
                    performEose("time to wait was 0");
                    return;
                }

                if (this.eoseTimeout) clearTimeout(this.eoseTimeout);

                const sendEoseTimeout = () => {
                    lastEventSeen = this.lastEventReceivedAt
                        ? Date.now() - this.lastEventReceivedAt
                        : undefined;

                    // If we have seen an event in the past 20ms don't emit an EOSE due to a timeout, events
                    // are still being received
                    if (lastEventSeen !== undefined && lastEventSeen < 20) {
                        this.eoseTimeout = setTimeout(sendEoseTimeout, timeToWaitForNextEose);
                    } else {
                        performEose("send eose timeout: " + timeToWaitForNextEose);
                    }
                };

                this.eoseTimeout = setTimeout(sendEoseTimeout, timeToWaitForNextEose);
            }
        }
    }
}<|MERGE_RESOLUTION|>--- conflicted
+++ resolved
@@ -508,7 +508,6 @@
             }
         }
 
-<<<<<<< HEAD
         if (!fromCache && !optimisticPublish && relay) {
             this.trackPerRelay(event, relay);
 
@@ -522,8 +521,6 @@
         }
 
         this.emit("event", event, relay, this);
-=======
->>>>>>> 2263f320
         this.lastEventReceivedAt = Date.now();
     }
 
