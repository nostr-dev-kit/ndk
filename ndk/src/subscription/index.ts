--- conflicted
+++ resolved
@@ -1,11 +1,7 @@
 import { EventEmitter } from "tseep";
 
-<<<<<<< HEAD
-import { NDKEvent, NDKEventId } from "../events/index.js";
-=======
 import type { NDKEvent, NDKEventId } from "../events/index.js";
 import type { NDKKind } from "../events/kinds/index.js";
->>>>>>> 81852952
 import type { NDK } from "../ndk/index.js";
 import type { NDKRelay } from "../relay";
 import type { NDKPool } from "../relay/pool/index.js";
