import { decode } from "nostr-tools/nip19";

import { NDKRelay } from "../relay/index.js";
import type { NDKFilter, NDKSubscription } from "./index.js";
import type { EventPointer } from "../user/index.js";

/**
 * Don't generate subscription Ids longer than this amount of characters
 * (plus 4-chars random number)
 */
const MAX_SUBID_LENGTH = 20;

/**
 * Checks if a subscription is fully guaranteed to have been filled.
 *
 * This is useful to determine if a cache hit fully satisfies a subscription.
 *
 * @param subscription
 * @returns
 */
export function queryFullyFilled(subscription: NDKSubscription): boolean {
    if (filterIncludesIds(subscription.filter)) {
        if (resultHasAllRequestedIds(subscription)) {
            return true;
        }
    }

    return false;
}

/**
 * Compares whether a filter includes another filter.
 * @param filter1 Filter to compare from
 * @param filter2 Filter to compare to
 * @example
 * const filter1 = { authors: ["a", "b"] };
 * const filter2 = { authors: ["a", "b", "c"] };
 * compareFilter(filter1, filter2); // true
 *
 * const filter1 = { authors: ["a", "b"] };
 * const filter2 = { authors: ["a", "c"] };
 * compareFilter(filter1, filter2); // false
 * @returns boolean
 */
export function compareFilter(filter1: NDKFilter, filter2: NDKFilter): boolean {
    // Make sure the filters have the same number of keys
    if (Object.keys(filter1).length !== Object.keys(filter2).length) return false;

    for (const [key, value] of Object.entries(filter1)) {
        const valuesInFilter2 = filter2[key as keyof NDKFilter] as string[];

        if (!valuesInFilter2) return false;

        if (Array.isArray(value) && Array.isArray(valuesInFilter2)) {
            const v: string[] = value as string[];
            // make sure all values in the filter are in the other filter
            for (const valueInFilter2 of valuesInFilter2) {
                const val: string = valueInFilter2 as string;
                if (!v.includes(val)) {
                    return false;
                }
            }
        } else {
            if (valuesInFilter2 !== value) return false;
        }
    }

    return true;
}

function filterIncludesIds(filter: NDKFilter): boolean {
    return !!filter["ids"];
}

function resultHasAllRequestedIds(subscription: NDKSubscription): boolean {
    const ids = subscription.filter["ids"];

    return !!ids && ids.length === subscription.eventFirstSeen.size;
}

/**
 * Generates a subscription ID based on the subscriptions and filter.
 *
 * When some of the subscriptions specify a subId, those are used,
 * joining them with a comma.
 *
 * If none of the subscriptions specify a subId, a subId is generated
 * by joining all the filter keys, and expanding the kinds with the requested kinds.
 */
export function generateSubId(subscriptions: NDKSubscription[], filters: NDKFilter[]): string {
    const subIds = subscriptions.map((sub) => sub.subId).filter(Boolean);
    const subIdParts: string[] = [];
    const filterNonKindKeys = new Set<string>();
    const filterKinds = new Set<number>();

    if (subIds.length > 0) {
        subIdParts.push(Array.from(new Set(subIds)).join(","));
    } else {
        for (const filter of filters) {
            for (const key of Object.keys(filter)) {
                if (key === "kinds") {
                    filter.kinds?.forEach((k) => filterKinds.add(k));
                } else {
                    filterNonKindKeys.add(key);
                }
            }
        }

        if (filterKinds.size > 0) {
            subIdParts.push("kinds:" + Array.from(filterKinds).join(","));
        }

        if (filterNonKindKeys.size > 0) {
            subIdParts.push(Array.from(filterNonKindKeys).join(","));
        }
    }

    let subId = subIdParts.join("-");
    if (subId.length > MAX_SUBID_LENGTH) subId = subId.substring(0, MAX_SUBID_LENGTH);

    // Add the random string to the resulting subId
    subId += "-" + Math.floor(Math.random() * 999).toString();

    return subId;
}

/**
 * Creates a valid nostr filter from an event id or a NIP-19 bech32.
 */
export function filterFromId(id: string): NDKFilter {
    let decoded;

    if (id.match(NIP33_A_REGEX)) {
        const [kind, pubkey, identifier] = id.split(":");

        const filter: NDKFilter = {
            authors: [pubkey],
            kinds: [parseInt(kind)],
        };

        if (identifier) {
            filter["#d"] = [identifier];
        }

        return filter;
    }

<<<<<<< HEAD
    try {
        decoded = decode(id);

        switch (decoded.type) {
            case "nevent":
                return { ids: [decoded.data.id] };
            case "note":
                return { ids: [decoded.data] };
            case "naddr":
                return {
                    authors: [decoded.data.pubkey],
                    "#d": [decoded.data.identifier],
                    kinds: [decoded.data.kind],
                };
=======
    if (id.match(BECH32_REGEX)) {
        try {
            decoded = nip19.decode(id);

            switch (decoded.type) {
                case "nevent":
                    return { ids: [decoded.data.id] };
                case "note":
                    return { ids: [decoded.data] };
                case "naddr":
                    return {
                        authors: [decoded.data.pubkey],
                        "#d": [decoded.data.identifier],
                        kinds: [decoded.data.kind],
                    };
            }
        } catch (e) {
            console.error("Error decoding", id, e);
            // Empty
>>>>>>> ba2a2061
        }
    }

    return { ids: [id] };
}

export function isNip33AValue(value: string): boolean {
    return value.match(NIP33_A_REGEX) !== null;
}

/**
 * Matches an `a` tag of a NIP-33 (kind:pubkey:[identifier])
 */
export const NIP33_A_REGEX = /^(\d+):([0-9A-Fa-f]+)(?::(.*))?$/;

export const BECH32_REGEX = /^n(event|ote|profile|pub|addr)1[\d\w]+$/;

/**
 * Returns the specified relays from a NIP-19 bech32.
 *
 * @param bech32 The NIP-19 bech32.
 */
export function relaysFromBech32(bech32: string): NDKRelay[] {
    try {
        const decoded = decode(bech32);

        if (["naddr", "nevent"].includes(decoded?.type)) {
            const data = decoded.data as unknown as EventPointer;

            if (data?.relays) {
                return data.relays.map((r: string) => new NDKRelay(r));
            }
        }
    } catch (e) {
        /* empty */
    }

    return [];
}<|MERGE_RESOLUTION|>--- conflicted
+++ resolved
@@ -145,25 +145,9 @@
         return filter;
     }
 
-<<<<<<< HEAD
-    try {
-        decoded = decode(id);
-
-        switch (decoded.type) {
-            case "nevent":
-                return { ids: [decoded.data.id] };
-            case "note":
-                return { ids: [decoded.data] };
-            case "naddr":
-                return {
-                    authors: [decoded.data.pubkey],
-                    "#d": [decoded.data.identifier],
-                    kinds: [decoded.data.kind],
-                };
-=======
     if (id.match(BECH32_REGEX)) {
         try {
-            decoded = nip19.decode(id);
+            decoded = decode(id);
 
             switch (decoded.type) {
                 case "nevent":
@@ -180,7 +164,6 @@
         } catch (e) {
             console.error("Error decoding", id, e);
             // Empty
->>>>>>> ba2a2061
         }
     }
 
