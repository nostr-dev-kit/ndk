<<<<<<< HEAD
import type { Hexpubkey } from "./index.js";
=======
import { Hexpubkey, NDKUser, ProfilePointer } from ".";
import type { NDK } from "../ndk";
>>>>>>> 5303d804

export const NIP05_REGEX = /^(?:([\w.+-]+)@)?([\w.-]+)$/;

export async function getNip05For(
    ndk: NDK,
    fullname: string,
    _fetch: typeof fetch = fetch,
    fetchOpts: RequestInit = {}
) {
    return await ndk.queuesNip05.add({
        id: fullname,
        func: async (): Promise<ProfilePointer | null> => {
            // If we have a cache, try to load from cache first
            if (ndk.cacheAdapter && ndk.cacheAdapter.loadNip05) {
                const profile = await ndk.cacheAdapter.loadNip05(fullname);

                if (profile !== "missing") {
                    if (profile) {
                        const user = new NDKUser({
                            pubkey: profile.pubkey,
                            relayUrls: profile.relays,
                            nip46Urls: profile.nip46,
                        });
                        user.ndk = ndk;
                        return user;
                    } else {
                        return null;
                    }
                }
            }

            const match = fullname.match(NIP05_REGEX);
            if (!match) return null;

            const [_, name = "_", domain] = match;

            try {
                const res = await _fetch(
                    `https://${domain}/.well-known/nostr.json?name=${name}`,
                    fetchOpts
                );
                const { names, relays, nip46 } = parseNIP05Result(await res.json());

                const pubkey = names[name.toLowerCase()];
                let profile: ProfilePointer | null = null;
                if (pubkey) {
                    profile = { pubkey, relays: relays?.[pubkey], nip46: nip46?.[pubkey] };
                }

                // Save the lookup to cache
                if (ndk?.cacheAdapter && ndk.cacheAdapter.saveNip05) {
                    ndk.cacheAdapter.saveNip05(fullname, profile);
                }

                return profile;
            } catch (_e) {
                // Save the failed lookup to cache
                if (ndk?.cacheAdapter && ndk.cacheAdapter.saveNip05) {
                    ndk?.cacheAdapter.saveNip05(fullname, null);
                }
                console.error("Failed to fetch NIP05 for", fullname, _e);
                return null;
            }
        },
    });
}

export interface NIP05Result {
    names: {
        [name: string]: string;
    };
    relays?: { [pubkey: Hexpubkey]: string[] };
    nip46?: { [pubkey: Hexpubkey]: string[] };
}

function parseNIP05Result(json: any): NIP05Result {
    const result: NIP05Result = {
        names: {},
    };

    for (const [name, pubkey] of Object.entries(json.names)) {
        if (typeof name === "string" && typeof pubkey === "string") {
            result.names[name.toLowerCase()] = pubkey;
        }
    }

    if (json.relays) {
        result.relays = {};
        for (const [pubkey, relays] of Object.entries(json.relays)) {
            if (typeof pubkey === "string" && Array.isArray(relays)) {
                result.relays[pubkey] = relays.filter(
                    (relay: unknown) => typeof relay === "string"
                );
            }
        }
    }

    if (json.nip46) {
        result.nip46 = {};
        for (const [pubkey, nip46] of Object.entries(json.nip46)) {
            if (typeof pubkey === "string" && Array.isArray(nip46)) {
                result.nip46[pubkey] = nip46.filter((relay: unknown) => typeof relay === "string");
            }
        }
    }

    return result;
}<|MERGE_RESOLUTION|>--- conflicted
+++ resolved
@@ -1,9 +1,6 @@
-<<<<<<< HEAD
-import type { Hexpubkey } from "./index.js";
-=======
-import { Hexpubkey, NDKUser, ProfilePointer } from ".";
-import type { NDK } from "../ndk";
->>>>>>> 5303d804
+import type { Hexpubkey, ProfilePointer } from "./index.js";
+import { NDKUser } from "./index.js";
+import type { NDK } from "../ndk/index.js";
 
 export const NIP05_REGEX = /^(?:([\w.+-]+)@)?([\w.-]+)$/;
 
