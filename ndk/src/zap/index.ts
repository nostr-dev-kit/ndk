import { bech32 } from "@scure/base";
import { EventEmitter } from "tseep";
import { nip57 } from "nostr-tools";

import type { NostrEvent, NDKTag } from "../events/index.js";
import { NDKEvent } from "../events/index.js";
import type { NDK } from "../ndk/index.js";
<<<<<<< HEAD
import type { NDKUser } from "../user/index.js";
import type { NDKSigner } from "../signers/index.js";
=======
import type { Hexpubkey, NDKUser } from "../user/index.js";
import { NDKSigner } from "../signers/index.js";
>>>>>>> 5303d804
import createDebug from "debug";
import type { NDKUserProfile } from "../user/profile.js";

const debug = createDebug("ndk:zap");

const DEFAULT_RELAYS = [
    "wss://nos.lol",
    "wss://relay.nostr.band",
    "wss://relay.f7z.io",
    "wss://relay.damus.io",
    "wss://nostr.mom",
    "wss://no.str.cr",
];

interface ZapConstructorParams {
    ndk: NDK;
    zappedEvent?: NDKEvent;
    zappedUser?: NDKUser;
    _fetch?: typeof fetch;
}

export type NDKLUD18ServicePayerData = Partial<{
    name: { mandatory: boolean };
    pubkey: { mandatory: boolean };
    identifier: { mandatory: boolean };
    email: { mandatory: boolean };
    auth: {
        mandatory: boolean;
        k1: string;
    };
}> &
    Record<string, unknown>;

export type NDKLnUrlData = {
    tag: string;
    callback: string;
    minSendable: number;
    maxSendable: number;
    metadata: string;
    payerData?: NDKLUD18ServicePayerData;
    commentAllowed?: number;

    /**
     * Pubkey of the zapper that should publish zap receipts for this user
     */
    nostrPubkey?: Hexpubkey;
    allowsNostr?: boolean;
};

export class NDKZap extends EventEmitter {
    public ndk: NDK;
    public zappedEvent?: NDKEvent;
    public zappedUser: NDKUser;
    private fetch: typeof fetch = fetch

    public constructor(args: ZapConstructorParams) {
        super();
        this.ndk = args.ndk;
        this.zappedEvent = args.zappedEvent;
        this.fetch = args._fetch || fetch;

        this.zappedUser = args.zappedUser || this.ndk.getUser({ pubkey: this.zappedEvent?.pubkey });
    }

    /**
     * Fetches the zapper's pubkey for the zapped user
     */
    static async getZapperPubkey(ndk: NDK, forUser: Hexpubkey): Promise<Hexpubkey | undefined> {
        const zappedUser = ndk.getUser({ pubkey: forUser });
        const zap = new NDKZap({ ndk, zappedUser });
        const lnurlspec = await zap.getZapSpec();
        return lnurlspec?.nostrPubkey;
    }

    public async getZapSpec(): Promise<NDKLnUrlData | undefined> {
        if (!this.zappedUser) throw new Error("No user to zap was provided");

        return this.zappedUser.getZapConfiguration(this.ndk);
    }

    public async getZapSpecWithoutCache(): Promise<NDKLnUrlData | undefined> {
        let lud06: string | undefined;
        let lud16: string | undefined;
        let zapEndpoint: string | undefined;
        let profile: NDKUserProfile | undefined;

        if (this.zappedUser) {
            // check if user has a profile, otherwise request it
            if (!this.zappedUser.profile) {
                await this.zappedUser.fetchProfile({ groupable: false });
            }

            profile = this.zappedUser.profile;

            lud06 = (this.zappedUser.profile || {}).lud06;
            lud16 = (this.zappedUser.profile || {}).lud16;
        }

        if (lud16 && !lud16.startsWith("LNURL")) {
            const [name, domain] = lud16.split("@");
            zapEndpoint = `https://${domain}/.well-known/lnurlp/${name}`;
        } else if (lud06) {
            const { words } = bech32.decode(lud06, 1000);
            const data = bech32.fromWords(words);
            const utf8Decoder = new TextDecoder("utf-8");
            zapEndpoint = utf8Decoder.decode(data);
        }

        if (!zapEndpoint) {
            debug("No zap endpoint found", profile, { lud06, lud16 });
            throw new Error("No zap endpoint found");
        }

        try {
            const _fetch = this.fetch || this.ndk.httpFetch;
            const response = await _fetch(zapEndpoint);

            if (response.status !== 200) {
                const text = await response.text();
                throw new Error(`Unable to fetch zap endpoint ${zapEndpoint}: ${text}`);
            }

            return await response.json();
        } catch (e) {
            throw new Error(`Unable to fetch zap endpoint ${zapEndpoint}: ${e}`);
        }
    }

    public async getZapEndpoint(): Promise<string | undefined> {
        const zapSpec = await this.getZapSpec();
        if (!zapSpec) return;

        let zapEndpointCallback: string | undefined;

        if (zapSpec?.allowsNostr && (zapSpec?.nostrPubkey || zapSpec?.nostrPubkey)) {
            zapEndpointCallback = zapSpec.callback;
        }

        return zapEndpointCallback;
    }

    /**
     * Generates a kind:9734 zap request and returns the payment request
     * @param amount amount to zap in millisatoshis
     * @param comment optional comment to include in the zap request
     * @param extraTags optional extra tags to include in the zap request
     * @param relays optional relays to ask zapper to publish the zap to
     * @returns the payment request
     */
    public async createZapRequest(
        amount: number, // amount to zap in millisatoshis
        comment?: string,
        extraTags?: NDKTag[],
        relays?: string[],
        signer?: NDKSigner
    ): Promise<string | null> {
        const res = await this.generateZapRequest(amount, comment, extraTags, relays);
        if (!res) return null;
        const { event, zapEndpoint } = res;

        if (!event) {
            throw new Error("No zap request event found");
        }

        await event.sign(signer);

        let invoice: string | null;

        try {
            debug(`Getting invoice for zap request: ${zapEndpoint}`);
            invoice = await this.getInvoice(event, amount, zapEndpoint);
        } catch (e) {
            throw new Error("Failed to get invoice: " + e);
        }

        return invoice;
    }

    public async getInvoice(
        event: NDKEvent,
        amount: number,
        zapEndpoint: string
    ): Promise<string | null> {
        debug(
            `Fetching invoice from ${zapEndpoint}?` +
                new URLSearchParams({
                    amount: amount.toString(),
                    nostr: encodeURIComponent(JSON.stringify(event.rawEvent())),
                })
        );
        const url = new URL(zapEndpoint);
        url.searchParams.append("amount", amount.toString());
        url.searchParams.append("nostr", JSON.stringify(event.rawEvent()));
        debug(`Fetching invoice from ${url.toString()}`);
        const response = await fetch(url.toString());
        debug(`Got response from zap endpoint: ${zapEndpoint}`, { status: response.status });
        if (response.status !== 200) {
            debug(`Received non-200 status from zap endpoint: ${zapEndpoint}`, {
                status: response.status,
                amount: amount,
                nostr: JSON.stringify(event.rawEvent()),
            });
            const text = await response.text();
            throw new Error(`Unable to fetch zap endpoint ${zapEndpoint}: ${text}`);
        }
        const body = await response.json();

        return body.pr;
    }

    public async generateZapRequest(
        amount: number, // amount to zap in millisatoshis
        comment?: string,
        extraTags?: NDKTag[],
        relays?: string[],
        signer?: NDKSigner
    ): Promise<{ event: NDKEvent; zapEndpoint: string } | null> {
        const zapEndpoint = await this.getZapEndpoint();

        if (!zapEndpoint) {
            throw new Error("No zap endpoint found");
        }

        if (!this.zappedEvent && !this.zappedUser) throw new Error("No zapped event or user found");

        const zapRequest = nip57.makeZapRequest({
            profile: this.zappedUser.pubkey,

            // set the event to null since nostr-tools doesn't support nip-33 zaps
            event: null,
            amount,
            comment: comment || "",
            relays: relays ?? this.relays(),
        });

        // add the event tag if it exists; this supports both 'e' and 'a' tags
        if (this.zappedEvent) {
            const tags = this.zappedEvent.referenceTags();
            const nonPTags = tags.filter((tag) => tag[0] !== "p");
            zapRequest.tags.push(...nonPTags);
        }

        zapRequest.tags.push(["lnurl", zapEndpoint]);

        const event = new NDKEvent(this.ndk, zapRequest as NostrEvent);
        if (extraTags) {
            event.tags = event.tags.concat(extraTags);
        }

        return { event, zapEndpoint };
    }

    /**
     * @returns the relays to use for the zap request
     */
    private relays(): string[] {
        let r: string[] = [];

        if (this.ndk?.pool?.relays) {
            r = this.ndk.pool.urls();
        }

        if (!r.length) {
            r = DEFAULT_RELAYS;
        }

        return r;
    }
}<|MERGE_RESOLUTION|>--- conflicted
+++ resolved
@@ -5,13 +5,8 @@
 import type { NostrEvent, NDKTag } from "../events/index.js";
 import { NDKEvent } from "../events/index.js";
 import type { NDK } from "../ndk/index.js";
-<<<<<<< HEAD
-import type { NDKUser } from "../user/index.js";
-import type { NDKSigner } from "../signers/index.js";
-=======
 import type { Hexpubkey, NDKUser } from "../user/index.js";
 import { NDKSigner } from "../signers/index.js";
->>>>>>> 5303d804
 import createDebug from "debug";
 import type { NDKUserProfile } from "../user/profile.js";
 
