--- conflicted
+++ resolved
@@ -42,16 +42,12 @@
         "wallet",
         "wot",
         "blossom",
-<<<<<<< HEAD
-        "cache-sqlite-wasm"
-=======
         "cache-sqlite-wasm",
         "svelte/examples/component-browser",
         "svelte/examples/event-graph",
         "svelte/examples/feed-viewer",
         "svelte/examples/nutsack",
         "svelte/examples/sessions-demo"
->>>>>>> a193022c
     ],
     "engines": {
         "node": ">=22.0"
