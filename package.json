--- conflicted
+++ resolved
@@ -59,12 +59,8 @@
         "turbo": "^2.5.3"
     },
     "dependencies": {
-<<<<<<< HEAD
-        "@biomejs/biome": "latest",
-=======
         "@biomejs/biome": "^2.2.5",
         "esbuild": "^0.25.10",
->>>>>>> 77059ed1
         "mermaid": "^11.6.0",
         "vitepress": "^1.6.3",
         "vitepress-plugin-mermaid": "^2.0.17"
