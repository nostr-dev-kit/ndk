{
<<<<<<< HEAD
    "$schema": "https://turbo.build/schema.json",
    "globalDependencies": [
        "**/.env.*local"
    ],
    "extends": [
        "//"
    ],
    "pipeline": {
        "build": {
            "outputs": [
                "dist/**"
            ],
            "dependsOn": [
                "^build"
            ]
        },
        "test": {
            "outputs": [
                "coverage/**"
            ],
            "dependsOn": []
        },
        "lint": {},
        "dev": {
            "cache": false,
            "persistent": true
        },
        "clean": {
            "cache": false
        }
=======
  "$schema": "https://turbo.build/schema.json",
  "globalDependencies": ["**/.env.*local"],
  "extends": ["//"],
  "pipeline": {
    "build": {
      "outputs": ["dist/**"],
      "dependsOn": ["^build"]
    },
    "test": {
      "outputs": ["coverage/**"],
      "dependsOn": []
    },
    "lint": {},
    "dev": {
      "cache": false,
      "persistent": true
    },
    "clean": {
      "cache": false
>>>>>>> 6984ed93
    }
}<|MERGE_RESOLUTION|>--- conflicted
+++ resolved
@@ -1,36 +1,4 @@
 {
-<<<<<<< HEAD
-    "$schema": "https://turbo.build/schema.json",
-    "globalDependencies": [
-        "**/.env.*local"
-    ],
-    "extends": [
-        "//"
-    ],
-    "pipeline": {
-        "build": {
-            "outputs": [
-                "dist/**"
-            ],
-            "dependsOn": [
-                "^build"
-            ]
-        },
-        "test": {
-            "outputs": [
-                "coverage/**"
-            ],
-            "dependsOn": []
-        },
-        "lint": {},
-        "dev": {
-            "cache": false,
-            "persistent": true
-        },
-        "clean": {
-            "cache": false
-        }
-=======
   "$schema": "https://turbo.build/schema.json",
   "globalDependencies": ["**/.env.*local"],
   "extends": ["//"],
@@ -50,6 +18,5 @@
     },
     "clean": {
       "cache": false
->>>>>>> 6984ed93
     }
 }